"""
Scripts sub-module of HiPERCAM contains all the commands used from
the terminal. They are all implemented as functions for automatic
inclusion in the documentation and for portability
"""

from .arith import add, div, mul, sub
from .atbytes import atbytes
from .atanalysis import atanalysis
from .averun import averun
from .carith import cadd, cdiv, cmul, csub
from .combine import combine
from .filtid import filtid
from .fits2hcm import fits2hcm
from .flagcloud import flagcloud
from .ftargets import ftargets
from .grab import grab
from .genred import genred
from .hist import hist
from .hinfo import hinfo
from .hfilter import hfilter
from .hlogger import hlogger
from .hlog2fits import hlog2fits
from .hlog2col import hlog2col
from .hls import hls
from .hmeta import hmeta
from .hplot import hplot
from .joinup import joinup
from .jtrawl import jtrawl
from .ltimes import ltimes
from .logsearch import logsearch
from .ltrans import ltrans
from .makebias import makebias
from .makedark import makedark
from .makeflat import makeflat
<<<<<<< HEAD
from .makefringe import makefringe
=======
from .makemovie import makemovie
>>>>>>> 98bc1d60
from .makestuff import makemccd, makefield
from .mstats import mstats
from .pfolder import pfolder
from .plog import plog
from .redplt import redplt
from .reduce import reduce
from .rtplot import rtplot
from .nrtplot import nrtplot
from .rupdate import rupdate
from .setaper import setaper
from .setdefect import setdefect
from .stats import stats
from .redanal import redanal
from .splice import splice
from .tbytes import tbytes
from .tanalysis import tanalysis
from .uls import uls

__all__ = [
    "add",
    "atanalysis",
    "atbytes",
    "averun",
    "cadd",
    "cdiv",
    "cmul",
    "combine",
    "csub",
    "div",
    "genred",
    "grab",
    "hist",
    "hfilter",
    "hlog2fits",
    "hlogger",
    "hls",
    "hplot",
    "joinup",
    "ltimes",
    "ltrans",
    "makebias",
    "makedata",
    "makefield",
    "makeflat",
    "mstats",
    "mul",
    "pfolder",
    "plog",
    "redanal",
    "reduce",
    "register",
    "rtplot",
    "nrtplot",
    "rupdate",
    "setaper",
    "setdefect",
    "splice",
    "stats",
    "sub",
    "tanalysis",
    "tbytes",
    "ulogger",
    "uls",
]

try:
    # allow this one to fail
    from .aligntool import aligntool

    __all__.append("aligntool")
except:
    pass

try:
    # optional dependency on photutils, so allow failure
    from .psf_reduce import psf_reduce

    __all__.append("psf_reduce")
except:
    pass<|MERGE_RESOLUTION|>--- conflicted
+++ resolved
@@ -33,11 +33,8 @@
 from .makebias import makebias
 from .makedark import makedark
 from .makeflat import makeflat
-<<<<<<< HEAD
 from .makefringe import makefringe
-=======
 from .makemovie import makemovie
->>>>>>> 98bc1d60
 from .makestuff import makemccd, makefield
 from .mstats import mstats
 from .pfolder import pfolder
