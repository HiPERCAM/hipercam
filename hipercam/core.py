--- conflicted
+++ resolved
@@ -23,11 +23,7 @@
 # Version of the reduce file in operation (used by 'reduce' and 'genred')
 # Format: YYYYMMDD(.#) where the optional .# part is an integer to allow for
 # multiple versions in a day, although that should be rare I hope.
-<<<<<<< HEAD
-REDUCE_FILE_VERSION = '20200207'
-=======
-REDUCE_FILE_VERSION = '20200124'
->>>>>>> 19b420cf
+REDUCE_FILE_VERSION = '20200223'
 
 # Standard file extensions
 FIELD = '.fld'
